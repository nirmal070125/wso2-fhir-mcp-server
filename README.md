--- conflicted
+++ resolved
@@ -47,7 +47,6 @@
     cp .env.example .env
     ```
 
-<<<<<<< HEAD
 ## Configuration
 
 ### CLI Options
@@ -101,7 +100,54 @@
 - `HEALTHCARE_MCP_FHIR__BASE_URL`: The base URL of the FHIR server (e.g., https://hapi.fhir.org/baseR4). This is used to generate tool URIs and to route FHIR requests.
 - `HEALTHCARE_MCP_FHIR__SCOPE`: A space-separated list of OAuth2 scopes to request from the FHIR authorization server (e.g., user/Patient.read user/Observation.read). 
 
-=======
+
+## Usage
+
+Run the server:
+```bash
+uv run fhir-mcp-server
+```
+
+You can also run the server directly from the PyPI package (without cloning the repository) using:
+
+```bash
+uvx fhir-mcp-server
+```
+
+Check available server options:
+```bash
+uvx run fhir-mcp-server --help
+```
+
+## Docker Setup
+
+You can run the MCP server using Docker for a consistent, isolated environment. 
+
+### 1. Build the Docker Image
+
+```bash
+docker build -t fhir-mcp-server .
+```
+
+### 2. Configure Environment Variables
+
+Copy the example environment file and edit as needed:
+
+```bash
+cp .env.example .env
+# Edit .env to set your FHIR server, client credentials, etc.
+```
+
+Alternatively, you can pass environment variables directly with `-e` flags or use Docker secrets for sensitive values.
+
+### 3. Run the Container
+
+```bash
+docker run --env-file .env -p 8000:8000 fhir-mcp-server
+```
+
+This will start the server and expose it on port 8000. Adjust the port mapping as needed.
+
 ## Development & Testing
 
 ### Installing Development Dependencies
@@ -111,7 +157,7 @@
 **Using pip:**
 ```bash
 # Install project in development mode with test dependencies
-pip install -e .[test]
+pip install -e '.[test]'
 
 # Or install from requirements file
 pip install -r requirements-dev.txt
@@ -134,6 +180,12 @@
 # Or direct pytest usage
 PYTHONPATH=src python -m pytest tests/ -v --cov=src/fhir_mcp_server
 ```
+**Using pytest:**
+```bash
+pytest tests/
+```
+This will discover and run all tests in the `tests/` directory.
+
 
 **Test Features:**
 - 🧪 **100+ tests** with comprehensive coverage
@@ -149,41 +201,6 @@
 - **Mocked OAuth flows**: Realistic authentication testing
 
 Coverage reports are generated in `htmlcov/index.html` for detailed analysis.
->>>>>>> ad48effb
-
-## Usage
-
-Run the server:
-```bash
-uv run fhir-mcp-server
-```
-
-You can also run the server directly from the PyPI package (without cloning the repository) using:
-
-```bash
-uvx fhir-mcp-server
-```
-
-Check available server options:
-```bash
-uvx run fhir-mcp-server --help
-```
-
-## Running Tests
-
-To run the tests and ensure your development environment is set up correctly:
-
-1. **Install test dependencies** (if you haven't already):
-    ```bash
-    uv pip install '.[test]'
-    ```
-
-2. **Run the tests:**
-    ```bash
-    pytest tests/
-    ```
-    This will discover and run all tests in the `tests/` directory.
-
 
 ## VS Code Integration
 
